# Owner(s): ["module: unknown"]
import unittest
from dataclasses import dataclass
from typing import Any, Callable, cast, Tuple, Union

import torch
from torch import nn, optim
from torch._subclasses.fake_tensor import FakeTensorMode
from torch.distributed._tools.runtime_estimator import RuntimeEstimator
from torch.testing._internal.common_cuda import TEST_CUDA
from torch.testing._internal.common_utils import run_tests, skipIfTorchDynamo, TestCase
from torch.testing._internal.distributed._tensor.common_dtensor import (
    ModelArgs,
    Transformer,
)


@dataclass
class ConvArgs:
    image_size: int
    num_classes: int


class SimpleCNN(nn.Module):
    def __init__(self, conv_args: ConvArgs):
        super().__init__()
        image_size = conv_args.image_size
        num_classes = conv_args.num_classes
        self.image_size = image_size
        self.conv1 = nn.Conv2d(3, 32, kernel_size=5)
        self.pool = nn.MaxPool2d(2, 2)
        self.conv2 = nn.Conv2d(32, 64, kernel_size=5)
        self.conv3 = nn.Conv2d(64, 128, kernel_size=3)
        self.conv4 = nn.Conv2d(128, 256, kernel_size=3)
        self.fc1_size = self._calculate_fc1_size()
        self.fc1 = nn.Linear(self.fc1_size, 512)
        self.fc2 = nn.Linear(512, 256)
        self.fc3 = nn.Linear(256, num_classes)

    def _calculate_fc1_size(self):
        size = self.image_size
        size = (size - 5 + 1) // 2  # conv1 and pool
        size = (size - 5 + 1) // 2  # conv2 and pool
        size = size - 3 + 1  # conv3
        size = (size - 3 + 1) // 2  # conv4 and pool
        return 512 * size * size

    def forward(self, x):
        x = self.pool(nn.functional.relu(self.conv1(x)))
        x = self.pool(nn.functional.relu(self.conv2(x)))
        x = nn.functional.relu(self.conv3(x))
        x = self.pool(nn.functional.relu(self.conv4(x)))
        x = x.view(-1, self.fc1_size)
        x = nn.functional.relu(self.fc1(x))
        x = nn.functional.relu(self.fc2(x))
        x = self.fc3(x)
        return x


class TestRuntimeEstimator(TestCase):
    def _train_step(
        self,
        model: nn.Module,
        optimizer: optim.Optimizer,
        inp: torch.Tensor,
    ):
        out = model(inp)
        loss = out.sum()
        loss.backward()
        optimizer.step()
        optimizer.zero_grad()

    def _measure_actual_cuda_time(
        self,
        func: Callable,
        args: Tuple[Any, ...],
    ) -> float:
        warmup_iters, actual_iters = 2, 5
        start_event = torch.cuda.Event(enable_timing=True)
        end_event = torch.cuda.Event(enable_timing=True)
        for _ in range(warmup_iters):
            func(*args)
        start_event.record()
        for _ in range(actual_iters):
            func(*args)
        end_event.record()
        torch.cuda.synchronize()
        measured_time = start_event.elapsed_time(end_event) / actual_iters
        return measured_time

    def _runtime_estimate(
        self,
        estimate_mode: str,
        func: Callable,
        args: Tuple[Any, ...],
    ) -> float:
        # Optimizer init step
        func(*args)
        runtime_estimator = RuntimeEstimator()
        with runtime_estimator(estimate_mode_type=estimate_mode):
            func(*args)
        return runtime_estimator.total_runtime

    def _init_model_and_args(
        self,
        model_type: str,
        model_args: Union[ConvArgs, ModelArgs],
        bsz: int,
    ) -> Tuple[nn.Module, optim.Optimizer, torch.Tensor]:
        dev = torch.cuda.current_device()
        if model_type == "Transformer":
            model_args = cast(ModelArgs, model_args)
            with torch.device(dev):
                model = Transformer(model_args)
            optimizer = optim.Adam(model.parameters(), lr=1e-2, foreach=True)
            inp = torch.randint(
                0, model_args.vocab_size, (bsz, model_args.max_seq_len), device=dev
            )
        elif model_type == "CNN":
            model_args = cast(ConvArgs, model_args)
            with torch.device(dev):
                model = SimpleCNN(model_args)
            optimizer = optim.SGD(model.parameters(), lr=1e-2, foreach=True)
            inp = torch.randn(
                bsz, 3, model_args.image_size, model_args.image_size, device=dev
            )
        else:
            raise NotImplementedError("Only Transformer and CNN is supported")
        return (model, optimizer, inp)

    @skipIfTorchDynamo("https://github.com/pytorch/pytorch/issues/115653")
    @unittest.skipIf(not TEST_CUDA, "CUDA not available")
    def test_transformer_runtime(
        self,
    ):
        print("Transformer Test")
        """Runs a basic GPT-2 model"""
        vocab_size = 8192
        bsz, seq_len = 8, 1024
        model_args = ModelArgs(
            n_layers=4,
            n_heads=12,
            vocab_size=vocab_size,
            max_seq_len=seq_len,
            dim=768,
            dropout_p=0.1,
        )

        args = self._init_model_and_args("Transformer", model_args, bsz)
        actual_runtime = self._measure_actual_cuda_time(self._train_step, args)
        with FakeTensorMode():
            fake_args = self._init_model_and_args("Transformer", model_args, bsz)
            benchmark_estimate = self._runtime_estimate(
                "operator-level-benchmark", self._train_step, fake_args
            )
            roofline_estimate = self._runtime_estimate(
                "operator-level-cost-model", self._train_step, fake_args
            )
            learned_estimate = self._runtime_estimate(
                "operator-level-learned-model", self._train_step, fake_args
            )
        benchmark_accuracy = actual_runtime / benchmark_estimate
        roofline_accuracy = actual_runtime / roofline_estimate
        learned_accuracy = actual_runtime / learned_estimate
        print(
            f"Actual: {actual_runtime} Benchmark Estimate: {benchmark_estimate} Accuracy: {benchmark_accuracy}"
            f"\nActual: {actual_runtime} Roofline Estimate: {roofline_estimate} Accuracy: {roofline_accuracy}"
            f"\nActual: {actual_runtime} Learned Estimate: {learned_estimate} Accuracy: {learned_accuracy}"
        )
<<<<<<< HEAD
        self.assertAlmostEqual(benchmark_accuracy, 1.0, delta=0.2)
        self.assertAlmostEqual(roofline_accuracy, 1.0, delta=0.3)
        self.assertAlmostEqual(learned_accuracy, 1.0, delta=0.3)
=======
        # No accuracy check for benchmark in CI as it is highly variable
        # self.assertAlmostEqual(benchmark_accuracy, 1.0, delta=0.2)
        # self.assertAlmostEqual(roofline_accuracy, 1.0, delta=0.3)
>>>>>>> 94e4a1fd

    @skipIfTorchDynamo("https://github.com/pytorch/pytorch/issues/115653")
    @unittest.skipIf(not TEST_CUDA, "CUDA not available")
    def test_conv_model_runtime(
        self,
    ):
        """Runs a simple CNN model"""
        print("CNN Test")
        num_classes = 100
        bsz, img_sz = 256, 128
        model_args = ConvArgs(img_sz, num_classes)
        args = self._init_model_and_args("CNN", model_args, bsz)
        actual_runtime = self._measure_actual_cuda_time(self._train_step, args)
        with FakeTensorMode():
            fake_args = self._init_model_and_args("CNN", model_args, bsz)
            benchmark_estimate = self._runtime_estimate(
                "operator-level-benchmark", self._train_step, fake_args
            )
            roofline_estimate = self._runtime_estimate(
                "operator-level-cost-model", self._train_step, fake_args
            )
            learned_estimate = self._runtime_estimate(
                "operator-level-learned-model", self._train_step, fake_args
            )
        benchmark_accuracy = actual_runtime / benchmark_estimate
        roofline_accuracy = actual_runtime / roofline_estimate
        learned_accuracy = actual_runtime / learned_estimate
        print(
            f"Actual: {actual_runtime} Benchmark Estimate: {benchmark_estimate} Accuracy: {benchmark_accuracy}"
            f"\nActual: {actual_runtime} Roofline Estimate: {roofline_estimate} Accuracy: {roofline_accuracy}"
            f"\nActual: {actual_runtime} Learned Estimate: {learned_estimate} Accuracy: {learned_accuracy}"
        )
<<<<<<< HEAD
        self.assertAlmostEqual(benchmark_accuracy, 1.0, delta=0.2)
        self.assertAlmostEqual(roofline_accuracy, 1.0, delta=0.4)
        self.assertAlmostEqual(learned_accuracy, 1.0, delta=0.4)
=======
        # No accuracy check for benchmark in CI as it is highly variable
        # self.assertAlmostEqual(benchmark_accuracy, 1.0, delta=0.2)
        # self.assertAlmostEqual(roofline_accuracy, 1.0, delta=0.4)
>>>>>>> 94e4a1fd


if __name__ == "__main__":
    run_tests()<|MERGE_RESOLUTION|>--- conflicted
+++ resolved
@@ -167,15 +167,11 @@
             f"\nActual: {actual_runtime} Roofline Estimate: {roofline_estimate} Accuracy: {roofline_accuracy}"
             f"\nActual: {actual_runtime} Learned Estimate: {learned_estimate} Accuracy: {learned_accuracy}"
         )
-<<<<<<< HEAD
-        self.assertAlmostEqual(benchmark_accuracy, 1.0, delta=0.2)
-        self.assertAlmostEqual(roofline_accuracy, 1.0, delta=0.3)
-        self.assertAlmostEqual(learned_accuracy, 1.0, delta=0.3)
-=======
+
         # No accuracy check for benchmark in CI as it is highly variable
         # self.assertAlmostEqual(benchmark_accuracy, 1.0, delta=0.2)
         # self.assertAlmostEqual(roofline_accuracy, 1.0, delta=0.3)
->>>>>>> 94e4a1fd
+
 
     @skipIfTorchDynamo("https://github.com/pytorch/pytorch/issues/115653")
     @unittest.skipIf(not TEST_CUDA, "CUDA not available")
@@ -208,15 +204,9 @@
             f"\nActual: {actual_runtime} Roofline Estimate: {roofline_estimate} Accuracy: {roofline_accuracy}"
             f"\nActual: {actual_runtime} Learned Estimate: {learned_estimate} Accuracy: {learned_accuracy}"
         )
-<<<<<<< HEAD
-        self.assertAlmostEqual(benchmark_accuracy, 1.0, delta=0.2)
-        self.assertAlmostEqual(roofline_accuracy, 1.0, delta=0.4)
-        self.assertAlmostEqual(learned_accuracy, 1.0, delta=0.4)
-=======
         # No accuracy check for benchmark in CI as it is highly variable
         # self.assertAlmostEqual(benchmark_accuracy, 1.0, delta=0.2)
         # self.assertAlmostEqual(roofline_accuracy, 1.0, delta=0.4)
->>>>>>> 94e4a1fd
 
 
 if __name__ == "__main__":
